--- conflicted
+++ resolved
@@ -23,12 +23,8 @@
     "build-storybook": "storybook build"
   },
   "dependencies": {
-<<<<<<< HEAD
     "@lit/context": "^1.1.0",
-    "@malloydata/malloy": "^0.0.104",
-=======
     "@malloydata/malloy": "^0.0.105",
->>>>>>> bb1013f9
     "@types/luxon": "^2.4.0",
     "lit": "^3.0.2",
     "lodash": "^4.17.20",
