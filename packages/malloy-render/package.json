{
  "name": "@malloydata/render",
  "version": "0.0.43",
  "license": "MIT",
  "main": "dist/index.js",
  "types": "dist/index.d.ts",
  "homepage": "https://github.com/malloydata/malloy#readme",
  "repository": {
    "type": "git",
    "url": "https://github.com/malloydata/malloy"
  },
  "scripts": {
    "lint": "eslint '**/*.ts{,x}'",
    "lint-fix": "eslint '**/*.ts{,x}' --fix",
    "test": "jest --config=../../jest.config.js",
    "build": "tsc --build",
    "clean": "tsc --build --clean",
    "prepublishOnly": "npm run build"
  },
  "dependencies": {
<<<<<<< HEAD
    "@malloydata/malloy": "^0.0.43",
=======
    "@malloydata/malloy": "^0.0.39",
    "@types/luxon": "^3.3.0",
>>>>>>> dcc14bf5
    "lodash": "^4.17.20",
    "luxon": "^3.3.0",
    "us-atlas": "^3.0.0",
    "vega": "^5.21.0",
    "vega-lite": "^5.2.0"
  }
}<|MERGE_RESOLUTION|>--- conflicted
+++ resolved
@@ -18,12 +18,8 @@
     "prepublishOnly": "npm run build"
   },
   "dependencies": {
-<<<<<<< HEAD
     "@malloydata/malloy": "^0.0.43",
-=======
-    "@malloydata/malloy": "^0.0.39",
     "@types/luxon": "^3.3.0",
->>>>>>> dcc14bf5
     "lodash": "^4.17.20",
     "luxon": "^3.3.0",
     "us-atlas": "^3.0.0",
