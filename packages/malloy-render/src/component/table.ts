<<<<<<< HEAD
import {DataArray, DataRecord, Field} from '@malloydata/malloy';
=======
/*
 * Copyright 2023 Google LLC
 *
 * Permission is hereby granted, free of charge, to any person obtaining
 * a copy of this software and associated documentation files
 * (the "Software"), to deal in the Software without restriction,
 * including without limitation the rights to use, copy, modify, merge,
 * publish, distribute, sublicense, and/or sell copies of the Software,
 * and to permit persons to whom the Software is furnished to do so,
 * subject to the following conditions:
 *
 * The above copyright notice and this permission notice shall be
 * included in all copies or substantial portions of the Software.
 *
 * THE SOFTWARE IS PROVIDED "AS IS", WITHOUT WARRANTY OF ANY KIND,
 * EXPRESS OR IMPLIED, INCLUDING BUT NOT LIMITED TO THE WARRANTIES OF
 * MERCHANTABILITY, FITNESS FOR A PARTICULAR PURPOSE AND NONINFRINGEMENT.
 * IN NO EVENT SHALL THE AUTHORS OR COPYRIGHT HOLDERS BE LIABLE FOR ANY
 * CLAIM, DAMAGES OR OTHER LIABILITY, WHETHER IN AN ACTION OF CONTRACT,
 * TORT OR OTHERWISE, ARISING FROM, OUT OF OR IN CONNECTION WITH THE
 * SOFTWARE OR THE USE OR OTHER DEALINGS IN THE SOFTWARE.
 */

import {DataArray} from '@malloydata/malloy';
>>>>>>> 96153cdb
import {LitElement, css, html} from 'lit';
import {customElement, property} from 'lit/decorators.js';
import {classMap} from 'lit/directives/class-map.js';
import {isFirstChild, isLastChild} from './util';

// TODO: replace with an estimator per column
function getColumnWidth() {
  return 130;
}

const getContentStyle = (f: Field) => {
  if (f.isAtomicField()) {
    const width = getColumnWidth();
    return `width: ${width}px; min-width: ${width}px; max-width: ${width}px;`;
  }
  return '';
};

const renderCell = (f: Field, value: unknown) => {
  return html`<div class="cell-wrapper">
    <div class="cell-gutter-start"></div>
    <div class="cell-content" style="${getContentStyle(f)}">${value}</div>
    <div class="cell-gutter-end"></div>
  </div>`;
};

const renderFieldContent = (row: DataRecord, f: Field) => {
  if (f.isExploreField()) {
    return html`<malloy-table
      .data=${row.cell(f) as DataArray}
    ></malloy-table>`;
  }
  return renderCell(f, row.cell(f).value);
};

const renderField = (row: DataRecord, f: Field) => {
  return html`<td
    class=${classMap({
      'column-cell': true,
      'hide-end-gutter': isLastChild(f),
      'hide-start-gutter': isFirstChild(f),
    })}
  >
    ${renderFieldContent(row, f)}
  </td>`;
};

const renderHeader = (f: Field) => {
  const isFirst = isFirstChild(f);
  const isParentFirst = isFirstChild(f.parentExplore);
  const isParentNotAField = !f.parentExplore.isExploreField();
  const hideStartGutter = isFirst && (isParentFirst || isParentNotAField);

  const isLast = isLastChild(f);
  const isParentLast = isLastChild(f.parentExplore);
  const hideEndGutter = isLast && (isParentLast || isParentNotAField);

  return html`<th
    class=${classMap({
      'column-cell': true,
      'hide-end-gutter': hideEndGutter,
      'hide-start-gutter': hideStartGutter,
    })}
  >
    ${renderCell(f, f.name)}
  </th>`;
};

@customElement('malloy-table')
export class Table extends LitElement {
  static override styles = css`
    table {
      border-collapse: collapse;
      background: var(--table-background);
      font-variant-numeric: tabular-nums;
    }

    table * {
      box-sizing: border-box;
    }

    .column-cell {
      height: var(--table-row-height);
      overflow: hidden;
      white-space: nowrap;
      text-align: left;
      padding: 0px;
      vertical-align: top;
      position: relative;
    }

    td.column-cell {
      font-weight: var(--table-body-weight);
      color: var(--table-body-color);
    }

    th.column-cell {
      font-weight: var(--table-header-weight);
      color: var(--table-header-color);
    }

    .cell-wrapper {
      height: var(--table-row-height);
      display: flex;
      align-items: center;
      overflow: hidden;
    }

    .cell-content {
      border-top: var(--table-border);
      height: var(--table-row-height);
      line-height: var(--table-row-height);
      flex: 1;
      overflow: hidden;
      text-overflow: ellipsis;
    }

    .cell-gutter-start {
      border-top: var(--table-border);
      height: var(--table-row-height);
      width: var(--table-gutter-size);
    }

    .cell-gutter-end {
      border-top: var(--table-border);
      height: var(--table-row-height);
      width: var(--table-gutter-size);
    }

    .hide-end-gutter .cell-gutter-end {
      border-top: none;
    }

    .hide-start-gutter .cell-gutter-start {
      border-top: none;
    }
  `;

  @property({attribute: false})
  data!: DataArray;

  override render() {
    const fields = this.data.field.allFields;

    const headers = fields.map(f => renderHeader(f));

    const rows = Array.from(
      this.data,
      row =>
        html`<tr>
          ${fields.map(f => renderField(row, f))}
        </tr>`
    );

    return html`<table>
      <thead>
        <tr>
          ${headers}
        </tr>
      </thead>
      <tbody>
        ${rows}
      </tbody>
    </table>`;
  }
}

declare global {
  interface HTMLElementTagNameMap {
    'malloy-table': Table;
  }
}<|MERGE_RESOLUTION|>--- conflicted
+++ resolved
@@ -1,6 +1,3 @@
-<<<<<<< HEAD
-import {DataArray, DataRecord, Field} from '@malloydata/malloy';
-=======
 /*
  * Copyright 2023 Google LLC
  *
@@ -24,8 +21,7 @@
  * SOFTWARE OR THE USE OR OTHER DEALINGS IN THE SOFTWARE.
  */
 
-import {DataArray} from '@malloydata/malloy';
->>>>>>> 96153cdb
+import {DataArray, DataRecord, Field} from '@malloydata/malloy';
 import {LitElement, css, html} from 'lit';
 import {customElement, property} from 'lit/decorators.js';
 import {classMap} from 'lit/directives/class-map.js';
