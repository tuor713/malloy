--- conflicted
+++ resolved
@@ -44,11 +44,8 @@
     "@types/jest-expect-message": "^1.0.3",
     "@types/md5": "^2.3.1",
     "@types/node": "^16.6.2",
-<<<<<<< HEAD
-=======
     "@types/node-fetch": "^2.6.2",
     "@types/tar-stream": "^2.2.2",
->>>>>>> 8627ce9a
     "@typescript-eslint/eslint-plugin": "^4.9.1",
     "@typescript-eslint/parser": "^4.18.0",
     "archiver": "^5.3.0",
